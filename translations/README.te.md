--- conflicted
+++ resolved
@@ -4,16 +4,14 @@
 [![Open Source Helpers](https://www.codetriage.com/roshanjossey/first-contributions/badges/users.svg)](https://www.codetriage.com/roshanjossey/first-contributions)
 
 
-<<<<<<< HEAD
-
-# మొదటి కాంట్రిబ్యూషన్ 
-=======
 # ఓపెన్‌సోర్స్‌కు మీ మొదటి సహకారం
 
 వ్యాసాలు చదవడం & చూడటం ట్యుటోరియల్స్ సహాయపడతాయి, కానీ వాస్తవంగా ఆచరణాత్మక వాతావరణంలో నేర్పిస్తున్నదాని కంటే మెరుగైనది ఏమిటి?
 
 మార్గదర్శిని అందించడం మరియు ఈ ప్రాజెక్ట్ ప్రారంభకులకు వారి మొదటి ఓపెన్ సోర్స్ సహకారం అందించే విధానాన్ని సరళీకరించడం మరియు మార్గనిర్దేశం చేయడం లక్ష్యంగా పెట్టుకుంది. మీరు మీ మొదటి ఓపెన్ సోర్స్స హకారం అందించాలని చూస్తున్నట్లయితే, దిగువ దశలను అనుసరించండి.
->>>>>>> 0bb81037
+
+
+#### *మీకు ఆదేశ పంక్తితో సౌకర్యంగా లేకపోతే, [ఇక్కడ GUI సాధనాలను ఉపయోగించి ట్యుటోరియల్స్ ఉన్నాయి.](#ఇతర-సాధనాలను-ఉపయోగించి-ట్యుటోరియల్స్)*
 
 
 
@@ -29,24 +27,6 @@
 
 మీ కంప్యూటర్ లో `GIT` లేకపోతే, [గిట్ వర్షన్ కంట్రోల్ సిస్టమ్ ను ఇన్స్టాల్ చేయండి](https://help.github.com/articles/set-up-git/).
 
-## ఈ రిపోసిటరీ ఫోర్క్ చేయండి.
-
-<<<<<<< HEAD
-పైనున్న ఫోర్క్  బట్టన్ ను నొక్కి ఈ రిపోని ఫోర్క్ చేయండి. ఇలా చేయడం వల్ల మీ `github` అకౌంట్లో  ఒక కాపీ  రిపోసిటరి సృష్టింప బడుతుంది.
-
-
-## ఆ రిపోజిటరీ నీ క్లోన్ చేయండి 
-
-<img align="right" width="300" src="https://firstcontributions.github.io/assets/Readme/clone.png" alt="clone this repository" />
-
-ఇప్పుడు మీ కంప్యూటరులో ఫోర్క్ చేసిన రిపోను క్లోన్ చేయండి. మీ GitHub ఖాతాకు వెళ్లండి, ఫోర్క్ రెపోని తెరిచి, కోడ్ బటన్ పై క్లిక్ చేసి, ఆపై *కాపీ టు క్లిప్బోర్డ్* క్లిక్ చేయండి.
-
-టెర్మినల్ తెరిచి కింది git ఆదేశాన్ని అమలు చేయండి:
-```bash
-git clone "url మీరు కాపీ చేసారు"
-```
-ఇక్కడ "url మీ కాపీ" (కోట్ మార్కులు లేకుండా) మీరు ఫోర్క్ చేసిన రిపోజిటరీ కి  URL. Url ను పొందడానికి మునుపటి దశలను చూడండి.
-=======
 ## ఈ రిపోజిటరీని  ఫోర్క్ చెయ్యండి
 
 ఈ రిపోజిటరీని  ఫోర్క్ చెయ్యండి ఈ పేజీ ఎగువ భాగంలో ఫోర్క్ బటన్ పై క్లిక్ చేయడం ద్వారా క్లిక్ చేయండి.
@@ -63,7 +43,6 @@
 git clone "మీరు ఇప్పుడే కాపీ చేసిన url"
 ```
 ఇక్కడ "మీరు ఇప్పుడే కాపీ చేసిన url" (కోట్ మార్కులు లేకుండా) ఈ రిపోజిటరీకి URL (ఈ ప్రాజెక్టు మీ ఫోర్క్). Url ను పొందడానికి మునుపటి దశలను చూడండి.
->>>>>>> 0bb81037
 <img align="right" width="300" src="https://firstcontributions.github.io/assets/Readme/copy-to-clipboard.png" alt="copy URL to clipboard" />
 
 ఉదాహరణకి:
@@ -74,11 +53,7 @@
 
 ## నూతన బ్రాంచ్ ను సృష్టించండి
 
-<<<<<<< HEAD
-మీ కంప్యూటర్లో రిపోజిటరీ యొక్క డైరెక్టరీకి మార్చండి .
-=======
 మీ కంప్యూటర్‌లోని రిపోజిటరీ డైరెక్టరీకి మార్చండి (మీరు ఇప్పటికే అక్కడ లేకపోతే):
->>>>>>> 0bb81037
 
 ```bash
 cd first-contributions
@@ -148,15 +123,9 @@
 
 అభినందనలు! మీరు స్టాండర్డ్ _fork -> clone -> edit -> PR_  వర్క్ ఫ్లో ను పూర్తి చేసారు.
 
-<<<<<<< HEAD
-మీ కాంట్రిబ్యూషన్ ని సెలబ్రేట్ చేయండి మరియు మీ స్నేహితులు మరియు అనుచరులతో దీన్ని  పంచుకొనండి[web app](https://firstcontributions.github.io/#social-share) కు వెళ్లండి.
-
-మీకు ఏ సహాయం అవసరం అయిన లేదా ఏవైనా ప్రశ్నలు ఉంటే మీరు మా  `join ఇన్ our Slak team`స్లాక్ జట్టులో చేరవచ్చు. [స్లాక్ జట్టులో చేరండి](https://join.slack.com/t/firstcontributors/shared_invite/zt-1hg51qkgm-Xc7HxhsiPYNN3ofX2_I8FA)
-=======
 [వెబ్ యాప్‌కి](https://firstcontributions.github.io/#social-share) వెళ్లడం ద్వారా మీ సహకారాన్ని జరుపుకోండి మరియు మీ స్నేహితులు మరియు అనుచరులతో భాగస్వామ్యం చేయండి.
 
 మీకు ఏదైనా సహాయం అవసరమైతే లేదా ఏవైనా ప్రశ్నలు ఉంటే మీరు మా స్లాక్ టీమ్‌లో చేరవచ్చు.[స్లాక్ జట్టులో చేరండి](https://join.slack.com/t/firstcontributors/shared_invite/zt-1hg51qkgm-Xc7HxhsiPYNN3ofX2_I8FA)
->>>>>>> 0bb81037
 
 ఇక, ఇప్పుడు మీరు ఇతర ప్రాజెక్టులకు తోడ్పడటం ప్రారంభించండి. మీరు ప్రారంభించగల సులభమైన సమస్యలతో ప్రాజెక్టుల జాబితాను మేము రెడీ చేసాము. [వెబ్ ప్రాజెక్టుల జాబితాలు](https://firstcontributions.github.io/#project-list) ను చూడండి.
 
